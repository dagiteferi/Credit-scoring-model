--- conflicted
+++ resolved
@@ -221,18 +221,10 @@
 
     # Calculate the threshold
     threshold = data['RFMS_score'].median()
-<<<<<<< HEAD
-    print("RFMS_score Median Threshold:", threshold)  # Debugging print
-    print("RFMS_score Values:\n", data['RFMS_score'].head())  # Debugging print
-
-    data['Label'] = np.where(data['RFMS_score'] > threshold, 'Good', 'Bad')
-    
-=======
 
     # Assign labels based on the threshold
     data['Label'] = np.where(data['RFMS_score'] > threshold, 1, 0)
 
->>>>>>> 336a84e6
     # Debugging prints
     print("RFMS Score and Labels after assignment:\n", data[['RFMS_score', 'Label']].head())
     print("Label Distribution after assignment:\n", data['Label'].value_counts())
